--- conflicted
+++ resolved
@@ -6,11 +6,9 @@
 
 GoSQLX is a **production-ready**, **race-free**, high-performance SQL parsing SDK for Go that provides lexing, parsing, and AST generation with zero-copy optimizations. The library is designed for enterprise use with comprehensive object pooling for memory efficiency.
 
-<<<<<<< HEAD
 **Requirements**: Go 1.24+
 
-=======
->>>>>>> d4d57461
+
 ### **Production Status**: ✅ **VALIDATED FOR PRODUCTION DEPLOYMENT** (v1.6.0+)
 - **Thread Safety**: Confirmed race-free through comprehensive concurrent testing
 - **Performance**: 1.38M+ operations/second sustained, up to 1.5M peak with memory-efficient object pooling
